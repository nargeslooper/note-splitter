--- conflicted
+++ resolved
@@ -28,16 +28,10 @@
         new_file_names: List[str] = note.create_file_names(n.ext,
                                                            split_contents)
         new_notes = save_new_notes(split_contents, new_file_names)
-<<<<<<< HEAD
-        print(f'Created {len(split_contents)} new files.')
+        print(f'Created {len(new_notes)} new files.')
         if settings.create_index_file:
-            index_path = create_index_file(new_notes, new_notes[0].folder_path)
+            index_path = create_index_file(n, new_notes, new_notes[0].folder_path)
             print(f'Created index file at {index_path}')
-=======
-        print(f'Created {len(new_notes)} new files.')
-        index_path = create_index_file(n, new_notes, new_notes[0].folder_path)
-        print(f'Created index file at {index_path}')
->>>>>>> 9c703c38
 
 
 def split_text(content: str,
