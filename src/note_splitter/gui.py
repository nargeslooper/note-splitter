--- conflicted
+++ resolved
@@ -1,10 +1,5 @@
-<<<<<<< HEAD
-import PySimpleGUI as sg
+import PySimpleGUI as sg  # https://pysimplegui.readthedocs.io/en/latest/
 from typing import Tuple
-=======
-# https://pysimplegui.readthedocs.io/en/latest/
-import PySimpleGUI as sg 
->>>>>>> c39428f7
 
 """
     PySimpleGUI Note Splitter Demo Program Project GUI
