"""The user's application settings.

Some of these settings may be hidden from the user.

The settings for the formats of file names and IDs can use the following
variables:

 * ``%uuid4`` - A universally unique identifier.
 * ``%title`` - The title of the file (the body of its first header, or 
   the first line of the file if there is no header).
 * ``%Y`` - The current year.
 * ``%M`` - The current month.
 * ``%D`` - The current day.
 * ``%h`` - The current hour.
 * ``%m`` - The current minute.
 * ``%s`` - The current second.

Additionally, the file name format setting can use the ``%id`` variable,
which gets replaced with the ID of the file as described by the file ID 
format setting.

Every time file_id_format is changed, file_id_regex must be updated.

Attributes
----------
split_keyword : str
    The tag/keyword the program searches for to know which file(s) 
    to split.
source_folder_path : str
    The absolute path to the user's folder containing the files to 
    be split.
destination_folder_path : str
    The absolute path to the user's folder where new files will be 
    saved.
file_id_format : str
    The format of the file IDs.
file_id_regex : str
    The uncompiled regular expression to use to extract file IDs from 
    the files.
file_name_format : str
    The format of the new file names.
note_types : List[str]
    The file extensions of the files that may be chosen to be split.
    Each must start with a period.
create_blocks: bool
    Whether or not to create ``Block`` tokens while parsing.
copy_frontmatter: bool
    Whether or not to copy frontmatter from the source file to each 
    new file.
copy_global_tags: bool
    Whether or not to copy global tags from the source file to each 
    new file.
split_type: Type
    The type to split by. This can be any token type, even an abstract 
    one.
split_attrs: dict
    The attributes to split by. If the chosen split type has an 
    attribute, it can be used to narrow down what to split by.
backlink: bool
    Whether or not to append a backlink to the source file in each new 
    file.
create_index_file: bool
    Whether or not to create an index file.
replace_split_contents: bool
    Whether or not to replace the parts of the source file that was
    split out with links to the new files.
"""
# This module follows the Global Object Pattern. You can see more 
# details about this design pattern here: 
# https://python-patterns.guide/python/module-globals/#id1


from typing import List, Type
import sqlite3
import os
import json 
from note_splitter import tokens

split_keyword: str = '#split'
source_folder_path: str = os.path.abspath(os.curdir)
destination_folder_path: str = ''
note_types: List[str] = [".md", ".markdown", ".txt"]
split_type: Type = tokens.Header
split_attrs: dict = dict()
<<<<<<< HEAD
new_file_name_format: str = r'%id'
file_id_format: str = r'%Y%M%D%h%m%s'
file_id_regex: str = r'\d{14}'
=======
>>>>>>> 9c703c38
create_blocks: bool = True
copy_frontmatter: bool = True
copy_global_tags: bool = True
backlink: bool = True
create_index_file: bool = True
file_id_format: str = r'%Y%M%D%h%m%s'
file_id_regex: str = r'\d{14}'
file_name_format: str = r'%id'
replace_split_contents: bool = False

def initialize_settings():
    """Initialize the settings with default values"""
    connection = sqlite3.connect('store-transactions.db') 
    cur = connection.cursor()
<<<<<<< HEAD
    cur.execute('''CREATE TABLE settings (split_keyword text, source_folder_path text, destination_folder_path text,  
                note_types text, split_type text, split_attrs text, new_file_name_format text, file_id_format text, file_id_regex text, create_blocks integer, 
                copy_frontmatter integer, copy_global_tags integer, backlink integer, create_index_file integer, replace_split_contents integer)''')
    cur.execute("""INSERT INTO settings  (split_keyword, source_folder_path, destination_folder_path,  
                note_types, split_type, split_attrs, new_file_name_format, file_id_format, file_id_regex create_blocks, 
                copy_frontmatter, copy_global_tags, backlink, create_index_file, replace_split_contents) VALUES(?,?,?,?, ?,?,?,?,?,?,?,?,?,?,?)""", (split_keyword, source_folder_path, destination_folder_path, 
                ','.join(note_types), split_type__name__, json.dumps(split_attrs), new_file_name_format, int(create_blocks), int(copy_frontmatter), 
                int(copy_global_tags), int(backlink), int(create_index_file), int(replace_split_contents)))
=======
    cur.execute('''CREATE TABLE settings (split_keyword text, source_folder_path text, destination_folder_path text,  note_types text, split_type text, split_attrs text, new_file_name_format text,  create_blocks integer, copy_frontmatter integer, copy_global_tags integer, backlink integer, create_index_file integer, replace_split_contents integer)''')
    cur.execute("INSERT INTO settings  (split_keyword, source_folder_path, destination_folder_path, note_types, split_type, split_attrs, new_file_name_format, create_blocks, copy_frontmatter, copy_global_tags, backlink, create_index_file, replace_split_contents) VALUES(?,?,?,?, ?, ?,?,?,?,?)", (split_keyword, source_folder_path, destination_folder_path, ','.join(note_types), split_type__name__, json.dumps(split_attrs), file_name_format, int(create_blocks), int(copy_frontmatter), int(copy_global_tags), int(backlink), int(create_index_file), int(replace_split_contents)))
>>>>>>> 9c703c38
    connection.commit()
    connection.close()

def get_current_settings():
    """Fetch the current user settings from the database"""
    connection = sqlite3.connect('store-transactions.db') 
    cur = connection.cursor()
    cur.execute("SELECT * from settings")
    result = cur.fetchall()
    print(result)

def delete_current_settings():
    """Delete the user settings from the database"""
    connection = sqlite3.connect('store-transactions.db') 
    cur = connection.cursor()
    cur.execute("DELETE from settings")
    connection.commit()
    connection.close()

def update_settings():
    """Update the user settings in the database"""
    delete_current_settings()
    connection = sqlite3.connect('store-transactions.db') 
    cur = connection.cursor()
<<<<<<< HEAD
    cur.execute("""INSERT INTO settings  (split_keyword, source_folder_path, destination_folder_path,  
                note_types, split_type, split_attrs, new_file_name_format, file_id_format, file_id_regex create_blocks, 
                copy_frontmatter, copy_global_tags, backlink, create_index_file, replace_split_contents) VALUES(?,?,?,?, ?,?,?,?,?,?,?,?,?,?,?)""", (split_keyword, source_folder_path, destination_folder_path, 
                ','.join(note_types), split_type__name__, json.dumps(split_attrs), new_file_name_format, int(create_blocks), int(copy_frontmatter), 
                int(copy_global_tags), int(backlink), int(create_index_file), int(replace_split_contents)))
=======
    cur.execute("INSERT INTO settings  (split_keyword, source_folder_path, destination_folder_path, note_types, split_type, split_attrs, new_file_name_format, create_blocks, copy_frontmatter, copy_global_tags, backlink, create_index_file, replace_split_contents) VALUES(?,?,?,?, ?, ?,?,?,?,?)", (split_keyword, source_folder_path, destination_folder_path, ','.join(note_types), split_type__name__, json.dumps(split_attrs), file_name_format, int(create_blocks), int(copy_frontmatter), int(copy_global_tags), int(backlink), int(create_index_file), int(replace_split_contents)))
>>>>>>> 9c703c38
    connection.commit()
    connection.close()

def reset_settings_to_default():
    """Reset current settings to default"""
    delete_current_settings()
    initialize_settings()
    
<|MERGE_RESOLUTION|>--- conflicted
+++ resolved
@@ -82,12 +82,6 @@
 note_types: List[str] = [".md", ".markdown", ".txt"]
 split_type: Type = tokens.Header
 split_attrs: dict = dict()
-<<<<<<< HEAD
-new_file_name_format: str = r'%id'
-file_id_format: str = r'%Y%M%D%h%m%s'
-file_id_regex: str = r'\d{14}'
-=======
->>>>>>> 9c703c38
 create_blocks: bool = True
 copy_frontmatter: bool = True
 copy_global_tags: bool = True
@@ -102,19 +96,14 @@
     """Initialize the settings with default values"""
     connection = sqlite3.connect('store-transactions.db') 
     cur = connection.cursor()
-<<<<<<< HEAD
     cur.execute('''CREATE TABLE settings (split_keyword text, source_folder_path text, destination_folder_path text,  
-                note_types text, split_type text, split_attrs text, new_file_name_format text, file_id_format text, file_id_regex text, create_blocks integer, 
+                note_types text, split_type text, split_attrs text, file_name_format text, file_id_format text, file_id_regex text, create_blocks integer, 
                 copy_frontmatter integer, copy_global_tags integer, backlink integer, create_index_file integer, replace_split_contents integer)''')
     cur.execute("""INSERT INTO settings  (split_keyword, source_folder_path, destination_folder_path,  
-                note_types, split_type, split_attrs, new_file_name_format, file_id_format, file_id_regex create_blocks, 
+                note_types, split_type, split_attrs, file_name_format, file_id_format, file_id_regex create_blocks, 
                 copy_frontmatter, copy_global_tags, backlink, create_index_file, replace_split_contents) VALUES(?,?,?,?, ?,?,?,?,?,?,?,?,?,?,?)""", (split_keyword, source_folder_path, destination_folder_path, 
-                ','.join(note_types), split_type__name__, json.dumps(split_attrs), new_file_name_format, int(create_blocks), int(copy_frontmatter), 
+                ','.join(note_types), split_type.__name__, json.dumps(split_attrs), file_name_format, int(create_blocks), int(copy_frontmatter), 
                 int(copy_global_tags), int(backlink), int(create_index_file), int(replace_split_contents)))
-=======
-    cur.execute('''CREATE TABLE settings (split_keyword text, source_folder_path text, destination_folder_path text,  note_types text, split_type text, split_attrs text, new_file_name_format text,  create_blocks integer, copy_frontmatter integer, copy_global_tags integer, backlink integer, create_index_file integer, replace_split_contents integer)''')
-    cur.execute("INSERT INTO settings  (split_keyword, source_folder_path, destination_folder_path, note_types, split_type, split_attrs, new_file_name_format, create_blocks, copy_frontmatter, copy_global_tags, backlink, create_index_file, replace_split_contents) VALUES(?,?,?,?, ?, ?,?,?,?,?)", (split_keyword, source_folder_path, destination_folder_path, ','.join(note_types), split_type__name__, json.dumps(split_attrs), file_name_format, int(create_blocks), int(copy_frontmatter), int(copy_global_tags), int(backlink), int(create_index_file), int(replace_split_contents)))
->>>>>>> 9c703c38
     connection.commit()
     connection.close()
 
@@ -139,15 +128,11 @@
     delete_current_settings()
     connection = sqlite3.connect('store-transactions.db') 
     cur = connection.cursor()
-<<<<<<< HEAD
     cur.execute("""INSERT INTO settings  (split_keyword, source_folder_path, destination_folder_path,  
-                note_types, split_type, split_attrs, new_file_name_format, file_id_format, file_id_regex create_blocks, 
+                note_types, split_type, split_attrs, file_name_format, file_id_format, file_id_regex create_blocks, 
                 copy_frontmatter, copy_global_tags, backlink, create_index_file, replace_split_contents) VALUES(?,?,?,?, ?,?,?,?,?,?,?,?,?,?,?)""", (split_keyword, source_folder_path, destination_folder_path, 
-                ','.join(note_types), split_type__name__, json.dumps(split_attrs), new_file_name_format, int(create_blocks), int(copy_frontmatter), 
+                ','.join(note_types), split_type.__name__, json.dumps(split_attrs), file_name_format, int(create_blocks), int(copy_frontmatter), 
                 int(copy_global_tags), int(backlink), int(create_index_file), int(replace_split_contents)))
-=======
-    cur.execute("INSERT INTO settings  (split_keyword, source_folder_path, destination_folder_path, note_types, split_type, split_attrs, new_file_name_format, create_blocks, copy_frontmatter, copy_global_tags, backlink, create_index_file, replace_split_contents) VALUES(?,?,?,?, ?, ?,?,?,?,?)", (split_keyword, source_folder_path, destination_folder_path, ','.join(note_types), split_type__name__, json.dumps(split_attrs), file_name_format, int(create_blocks), int(copy_frontmatter), int(copy_global_tags), int(backlink), int(create_index_file), int(replace_split_contents)))
->>>>>>> 9c703c38
     connection.commit()
     connection.close()
 
